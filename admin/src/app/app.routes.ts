--- conflicted
+++ resolved
@@ -3,7 +3,8 @@
 import { RoutePaths } from './constants/route-path.enum';
 import { UserFormComponent } from './user-form/user-form.component';
 import { ResourceManagerComponent } from './resource-manager/resource-manager.component';
-<<<<<<< HEAD
+import { TermsComponent } from './terms/terms.component';
+import { TermFormComponent } from './term-form/term-form.component';
 import { DashboardComponent } from './dashboard/dashboard.component';
 
 export const routes: Routes = [
@@ -12,21 +13,8 @@
     { path: RoutePaths.Users, component: UsersComponent },
     { path: RoutePaths.NewUser, component: UserFormComponent},
     { path: 'user/:id', component:UserFormComponent },
-=======
-import { TermsComponent } from './terms/terms.component';
-import { TermFormComponent } from './term-form/term-form.component';
-
-export const routes: Routes = [
-    { path: '', redirectTo: RoutePaths.Users, pathMatch: 'full' },
-    { path: RoutePaths.NewUser, component: UserFormComponent },
-    { path: RoutePaths.Users, component: UsersComponent },
-    { path: 'user/:id', component: UserFormComponent },
->>>>>>> ae7141e3
     { path: RoutePaths.ResourceManager, component: ResourceManagerComponent },
     { path: RoutePaths.Terms, component: TermsComponent },
     { path: RoutePaths.newTerm, component: TermFormComponent },
     { path: 'term/:id', component: TermFormComponent },
-
-
-
 ];