export enum RoutePaths {
  Users = 'user',
  NewUser = 'user/new',
  ResourceManager = 'resources',
<<<<<<< HEAD
  Dashboard = 'dashboard'
=======
  Terms='terms',
  newTerm='term/new'
>>>>>>> ae7141e3
}<|MERGE_RESOLUTION|>--- conflicted
+++ resolved
@@ -2,10 +2,7 @@
   Users = 'user',
   NewUser = 'user/new',
   ResourceManager = 'resources',
-<<<<<<< HEAD
-  Dashboard = 'dashboard'
-=======
+  Dashboard = 'dashboard',
   Terms='terms',
   newTerm='term/new'
->>>>>>> ae7141e3
 }