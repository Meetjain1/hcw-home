import { Module, NestModule, MiddlewareConsumer } from '@nestjs/common';
import { ConfigModule } from './config/config.module';
import { AppController } from './app.controller';
import { AppService } from './app.service';
import { DatabaseModule } from './database/database.module';
import { HealthModule } from './health/health.module';
import { AuthModule } from './auth/auth.module';
import { ConsultationModule } from './consultation/consultation.module';
import { UserModule } from './user/user.module';
import { OrganizationModule } from './organization/organization.module';
import { GroupModule } from './group/group.module';
import { RequestIdMiddleware } from './common/middleware/request-id.middleware';
import { MediasoupModule } from './mediasoup/mediasoup.module';

import { APP_INTERCEPTOR, APP_FILTER } from '@nestjs/core';
import { ResponseInterceptor } from './common/interceptors/response.interceptor';
import { AllExceptionsFilter } from './common/filters/all-exceptions.filter';
import { SmsProviderModule } from './sms_provider/sms_provider.module';
import { LanguageModule } from './language/language.module';
import { SpecialityModule } from './speciality/speciality.module';
import { ExportModule } from './export/export.module';
import { TermModule } from './term/term.module';
import { LoggerModule } from './logger/logger.module';
import { AvailabilityModule } from './availability/availability.module';
<<<<<<< HEAD
import { ReminderModule } from './reminder/reminder.module';
import { ScheduleModule } from '@nestjs/schedule';
=======
import { NotificationModule } from './notification/notification.module';
>>>>>>> 37149889

@Module({
  imports: [
    ConfigModule,
    LoggerModule,
    DatabaseModule,
    HealthModule,
    AuthModule,
    ConsultationModule,
    UserModule,
    OrganizationModule,
    GroupModule,
    MediasoupModule,
    SmsProviderModule,
    LanguageModule,
    SpecialityModule,
    ExportModule,
    TermModule,
    AvailabilityModule,
<<<<<<< HEAD
    ScheduleModule.forRoot(),
    ReminderModule,
=======
    NotificationModule,
>>>>>>> 37149889
  ],
  controllers: [AppController],
  providers: [
    AppService,
    {
      provide: APP_INTERCEPTOR,
      useClass: ResponseInterceptor,
    },
    {
      provide: APP_FILTER,
      useClass: AllExceptionsFilter,
    },
  ],
})
export class AppModule implements NestModule {
  configure(consumer: MiddlewareConsumer) {
    consumer.apply(RequestIdMiddleware).forRoutes('*');
  }
}<|MERGE_RESOLUTION|>--- conflicted
+++ resolved
@@ -22,12 +22,9 @@
 import { TermModule } from './term/term.module';
 import { LoggerModule } from './logger/logger.module';
 import { AvailabilityModule } from './availability/availability.module';
-<<<<<<< HEAD
 import { ReminderModule } from './reminder/reminder.module';
 import { ScheduleModule } from '@nestjs/schedule';
-=======
 import { NotificationModule } from './notification/notification.module';
->>>>>>> 37149889
 
 @Module({
   imports: [
@@ -47,12 +44,9 @@
     ExportModule,
     TermModule,
     AvailabilityModule,
-<<<<<<< HEAD
     ScheduleModule.forRoot(),
     ReminderModule,
-=======
     NotificationModule,
->>>>>>> 37149889
   ],
   controllers: [AppController],
   providers: [
