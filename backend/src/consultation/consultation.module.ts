--- conflicted
+++ resolved
@@ -45,8 +45,4 @@
 })
 export class ConsultationModule implements OnModuleInit {
   onModuleInit() {}
-<<<<<<< HEAD
 }
-=======
-}
->>>>>>> 949639ca
