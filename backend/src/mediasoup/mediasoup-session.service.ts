--- conflicted
+++ resolved
@@ -11,10 +11,6 @@
 export class MediasoupSessionService implements OnModuleDestroy {
   private readonly logger = new Logger(MediasoupSessionService.name);
   private workers: mediasoup.types.Worker[] = [];
-<<<<<<< HEAD
-  // Store router and its workerPid together to avoid unsafe property access
-=======
->>>>>>> ae58434d
   private routers: Map<number, RouterEntry> = new Map();
   private transports: Map<string, mediasoup.types.Transport> = new Map();
   private producers: Map<string, mediasoup.types.Producer> = new Map();
@@ -28,29 +24,7 @@
   private async initializeWorkers() {
     const numWorkers = 3; 
     for (let i = 0; i < numWorkers; i++) {
-<<<<<<< HEAD
-      try {
-        const worker = await mediasoup.createWorker({
-          logLevel: 'warn',
-          rtcMinPort: 40000,
-          rtcMaxPort: 49999,
-        });
-        worker.on('died', () => {
-          this.logger.error(
-            `Mediasoup worker ${worker.pid} died, restarting...`,
-          );
-          this.removeWorker(worker.pid);
-          this.addWorker();
-        });
-        this.workers.push(worker);
-        this.workerRouterCount.set(worker.pid, 0);
-        this.logger.log(`Mediasoup worker ${worker.pid} created`);
-      } catch (error) {
-        this.logger.error('Failed to create mediasoup worker', error);
-      }
-=======
       await this.addWorker();
->>>>>>> ae58434d
     }
   }
 
@@ -71,7 +45,6 @@
       this.logger.log(`Mediasoup worker ${worker.pid} added`);
     } catch (error) {
       this.logger.error('Failed to add mediasoup worker', error);
-<<<<<<< HEAD
     }
   }
 
@@ -84,20 +57,6 @@
     }
   }
 
-=======
-    }
-  }
-
-  private removeWorker(pid: number) {
-    const index = this.workers.findIndex((w) => w.pid === pid);
-    if (index !== -1) {
-      this.workers.splice(index, 1);
-      this.workerRouterCount.delete(pid);
-      this.logger.log(`Mediasoup worker ${pid} removed`);
-    }
-  }
-
->>>>>>> ae58434d
   private getLeastLoadedWorker(): mediasoup.types.Worker | null {
     if (this.workers.length === 0) {
       this.logger.error('No mediasoup workers available');
@@ -112,25 +71,16 @@
         minLoad = load;
       }
     }
-<<<<<<< HEAD
-=======
     this.logger.verbose(
       `Selected least loaded worker ${leastLoadedWorker.pid} with ${minLoad} routers`,
     );
->>>>>>> ae58434d
     return leastLoadedWorker;
   }
 
   async createRouterForConsultation(consultationId: number) {
     const worker = this.getLeastLoadedWorker();
-<<<<<<< HEAD
-    if (!worker) {
-      throw new Error('No available mediasoup worker found');
-    }
-=======
     if (!worker) throw new Error('No available mediasoup worker found');
 
->>>>>>> ae58434d
     const router = await worker.createRouter({
       mediaCodecs: [
         {
@@ -147,16 +97,10 @@
         },
       ],
     });
-<<<<<<< HEAD
+
     const server = await this.getAvailableServer();
     if (!server) throw new Error('No available mediasoup server found');
-    const serverId = server.id;
-=======
-
-    const server = await this.getAvailableServer();
-    if (!server) throw new Error('No available mediasoup server found');
-
->>>>>>> ae58434d
+
     await this.databaseService.mediasoupRouter.create({
       data: {
         consultationId,
@@ -164,14 +108,6 @@
         serverId: server.id,
       },
     });
-<<<<<<< HEAD
-    this.routers.set(consultationId, { router, workerPid: worker.pid });
-    const currentCount = this.workerRouterCount.get(worker.pid) ?? 0;
-    this.workerRouterCount.set(worker.pid, currentCount + 1);
-    this.logger.log(
-      `Router created for consultation ${consultationId} on worker ${worker.pid}`,
-    );
-=======
 
     this.routers.set(consultationId, { router, workerPid: worker.pid });
     this.workerRouterCount.set(
@@ -182,7 +118,6 @@
       `Router created for consultation ${consultationId} on worker ${worker.pid}`,
     );
 
->>>>>>> ae58434d
     return router;
   }
 
@@ -198,15 +133,10 @@
     try {
       await router.close();
       this.routers.delete(consultationId);
-<<<<<<< HEAD
-      const currentCount = this.workerRouterCount.get(workerPid) ?? 1;
-      this.workerRouterCount.set(workerPid, Math.max(0, currentCount - 1));
-=======
       this.workerRouterCount.set(
         workerPid,
         Math.max(0, (this.workerRouterCount.get(workerPid) ?? 1) - 1),
       );
->>>>>>> ae58434d
       await this.databaseService.mediasoupRouter.delete({
         where: { consultationId },
       });
@@ -229,16 +159,6 @@
     return this.routers.get(consultationId)?.router;
   }
 
-<<<<<<< HEAD
-  // --- Resource Management ---
-  async createTransport(consultationId: number, type: 'producer' | 'consumer') {
-    const router = this.getRouter(consultationId);
-    if (!router) throw new Error('Router not found');
-    const transport = await router.createWebRtcTransport({
-      listenIps: [
-        { ip: '0.0.0.0', announcedIp: process.env.MEDIASOUP_ANNOUNCED_IP },
-      ],
-=======
   async createTransport(consultationId: number, type: 'producer' | 'consumer') {
     const router = this.getRouter(consultationId);
     if (!router) throw new Error('Router not found');
@@ -252,29 +172,21 @@
 
     const transport = await router.createWebRtcTransport({
       listenIps: [{ ip: '0.0.0.0', announcedIp }],
->>>>>>> ae58434d
       enableUdp: true,
       enableTcp: true,
       preferUdp: true,
     });
-<<<<<<< HEAD
+
     this.transports.set(transport.id, transport);
+
+    transport.on('@close', () =>
+      this.logger.log(`Transport ${transport.id} closed by mediasoup`),
+    );
+
     this.logger.log(
       `Transport created with id ${transport.id} for consultation ${consultationId}`,
     );
-=======
-
-    this.transports.set(transport.id, transport);
-
-    transport.on('@close', () =>
-      this.logger.log(`Transport ${transport.id} closed by mediasoup`),
-    );
-
-    this.logger.log(
-      `Transport created with id ${transport.id} for consultation ${consultationId}`,
-    );
-
->>>>>>> ae58434d
+
     return {
       id: transport.id,
       iceParameters: transport.iceParameters,
@@ -301,19 +213,14 @@
   ) {
     const transport = this.transports.get(transportId);
     if (!transport) throw new Error('Transport not found');
-<<<<<<< HEAD
+
     const producer = await transport.produce({ kind, rtpParameters, appData });
     this.producers.set(producer.id, producer);
-=======
-
-    const producer = await transport.produce({ kind, rtpParameters, appData });
-    this.producers.set(producer.id, producer);
 
     producer.on('@close', () =>
       this.logger.log(`Producer ${producer.id} closed by mediasoup`),
     );
 
->>>>>>> ae58434d
     this.logger.log(
       `Producer created with id ${producer.id} on transport ${transportId}`,
     );
@@ -327,24 +234,18 @@
   ) {
     const transport = this.transports.get(transportId);
     if (!transport) throw new Error('Transport not found');
-<<<<<<< HEAD
-=======
-
->>>>>>> ae58434d
+
     const consumer = await transport.consume({
       producerId,
       rtpCapabilities,
       paused: false,
     });
     this.consumers.set(consumer.id, consumer);
-<<<<<<< HEAD
-=======
 
     consumer.on('@close', () =>
       this.logger.log(`Consumer ${consumer.id} closed by mediasoup`),
     );
 
->>>>>>> ae58434d
     this.logger.log(
       `Consumer created with id ${consumer.id} on transport ${transportId}`,
     );
@@ -385,12 +286,8 @@
   }
 
   async onModuleDestroy() {
-<<<<<<< HEAD
-    this.logger.log('Cleaning up mediasoup workers on module destroy');
-=======
     this.logger.log('Cleaning up mediasoup resources on module destroy');
 
->>>>>>> ae58434d
     for (const consumer of this.consumers.values()) {
       try {
         await consumer.close();
@@ -402,10 +299,7 @@
       }
     }
     this.consumers.clear();
-<<<<<<< HEAD
-=======
-
->>>>>>> ae58434d
+
     for (const producer of this.producers.values()) {
       try {
         await producer.close();
@@ -417,10 +311,7 @@
       }
     }
     this.producers.clear();
-<<<<<<< HEAD
-=======
-
->>>>>>> ae58434d
+
     for (const transport of this.transports.values()) {
       try {
         await transport.close();
@@ -432,10 +323,7 @@
       }
     }
     this.transports.clear();
-<<<<<<< HEAD
-=======
-
->>>>>>> ae58434d
+
     for (const entry of this.routers.values()) {
       try {
         await entry.router.close();
@@ -444,10 +332,7 @@
       }
     }
     this.routers.clear();
-<<<<<<< HEAD
-=======
-
->>>>>>> ae58434d
+
     for (const worker of this.workers) {
       try {
         await worker.close();
