import { forwardRef, Module } from '@nestjs/common';
<<<<<<< HEAD
=======
import { ThrottlerModule, ThrottlerGuard } from '@nestjs/throttler';
import { APP_GUARD } from '@nestjs/core';
import { ConfigModule } from 'src/config/config.module';
>>>>>>> c8296a93
import { MediasoupServerService } from './mediasoup.service';
import { MediasoupSessionService } from './mediasoup-session.service';
import { MediasoupServerController } from './mediasoup.controller';
import { MediasoupGateway } from './mediasoup.gateway';
import { DatabaseModule } from 'src/database/database.module';
import { UserModule } from 'src/user/user.module';
import { AuthModule } from 'src/auth/auth.module';
import { ConsultationModule } from 'src/consultation/consultation.module';

@Module({
  imports: [
    ConfigModule,
    DatabaseModule,
    UserModule,
    AuthModule,
    forwardRef(() => ConsultationModule),
    ThrottlerModule.forRoot([
      {
        ttl: 60000,
        limit: 10,
      },
    ]),
  ],
  controllers: [MediasoupServerController],
  providers: [
    MediasoupServerService,
    MediasoupSessionService,
    MediasoupGateway,
    {
      provide: APP_GUARD,
      useClass: ThrottlerGuard,
    },
  ],
  exports: [MediasoupServerService, MediasoupSessionService],
})
export class MediasoupModule {}<|MERGE_RESOLUTION|>--- conflicted
+++ resolved
@@ -1,10 +1,7 @@
 import { forwardRef, Module } from '@nestjs/common';
-<<<<<<< HEAD
-=======
 import { ThrottlerModule, ThrottlerGuard } from '@nestjs/throttler';
 import { APP_GUARD } from '@nestjs/core';
 import { ConfigModule } from 'src/config/config.module';
->>>>>>> c8296a93
 import { MediasoupServerService } from './mediasoup.service';
 import { MediasoupSessionService } from './mediasoup-session.service';
 import { MediasoupServerController } from './mediasoup.controller';
