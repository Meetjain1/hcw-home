--- conflicted
+++ resolved
@@ -9,25 +9,12 @@
 
 import { TestCallComponent } from './test-call/test-call.component';
 export const routes: Routes = [
-<<<<<<< HEAD
   { path: '', redirectTo: RoutePaths.Dashboard, pathMatch: 'full' },
   { path: RoutePaths.Dashboard, component: DashboardComponent },
   { path: RoutePaths.WaitingRoom, component: WaitingRoomComponent },
   { path: RoutePaths.OpenConsultations, component: OpenConsultationsComponent },
   { path: RoutePaths.ClosedConsultations, component: ClosedConsultationsComponent },
   { path: RoutePaths.Invitations, component: InvitesComponent },
-  { path: RoutePaths.Test, component: DashboardComponent },
+  { path: RoutePaths.Test, component: TestCallComponent },
 ];
 
-=======
-  {
-    path: '',
-    component: AppComponent,
-    children: [
-      { path: '', redirectTo: RoutePaths.Dashboard, pathMatch: 'full' },
-      { path: RoutePaths.Test, component: TestCallComponent },
-      { path: RoutePaths.Dashboard, component: DashboardComponent },
-    ],
-  },
-];
->>>>>>> a4e3d3e3
