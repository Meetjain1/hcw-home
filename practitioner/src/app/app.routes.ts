--- conflicted
+++ resolved
@@ -10,14 +10,8 @@
 import { ProfileComponent } from './pages/profile/profile.component';
 import { LoginComponent } from './login/login.component';
 import { AuthGuard } from './auth/guard/auth.guard';
-<<<<<<< HEAD
 import { PractitionerConsultationRoomComponent } from './consultation-room/practitioner-consultation-room.component';
-
-=======
-import { ConsultationRoomComponent } from './consultation-room/consultation-room.component';
->>>>>>> 1fb888d7
 import { AvailabilityComponent } from './pages/availability/availability.component';
-import { Component } from '@angular/core';
 import { TermComponent } from './pages/term/term.component';
 import { TermGuard } from './auth/guard/terms.guard';
 import { ForgotPasswordComponent } from './components/forget-password/forget-password.component';
@@ -70,10 +64,6 @@
         path: `${RoutePaths.ConsultationRoom}/:id`,
         component: PractitionerConsultationRoomComponent
       },
-      { 
-        path: RoutePaths.ConsultationRoom,
-        component: ConsultationRoomComponent 
-      },
 
     ],
   },
