--- conflicted
+++ resolved
@@ -5,13 +5,10 @@
 import { RoutePaths } from '../constants/route-paths.enum';
 import { ConsultationService, CreatePatientConsultationRequest } from '../services/consultations/consultation.service';
 import { ConsultationWithPatient } from '../dtos';
-<<<<<<< HEAD
 import { DashboardWebSocketService } from '../services/dashboard-websocket.service';
 import { Subject, takeUntil } from 'rxjs';
 import { FormsModule } from '@angular/forms';
-=======
 import { WaitingRoomResponse } from '../dtos';
->>>>>>> 1fb888d7
 
 @Component({
   selector: 'app-dashboard',
